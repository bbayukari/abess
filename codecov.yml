--- conflicted
+++ resolved
@@ -1,10 +1,7 @@
 ignore:
   # ignore folders and all its contents 
   - "python/include/"
-<<<<<<< HEAD
-  - "python/src/abess_wrap.cpp" 
-  - "python/abess/cabess.py"
-=======
   - "python/src/abess_wrap.cpp"
   - "R-package/src"
->>>>>>> 814c374f
+  - "python/abess/linear"
+  