--- conflicted
+++ resolved
@@ -42,7 +42,7 @@
         model2 = abessLm(path_type="seq", support_size=range(0, s_max), ic_type='ebic', is_screening=True, screening_size=20,
                          K_max=10, epsilon=10, powell_path=2, s_min=1, s_max=p, lambda_min=0.01, lambda_max=100, is_cv=True, K=5,
                          exchange_num=2, tau=0.1 * np.log(n*p) / n,
-                         primary_model_fit_max_iter=10, primary_model_fit_epsilon=1e-6, early_stop=False, approximate_Newton=True, ic_coef=1., thread=1, covariance_update=True, always_select=[0])
+                         primary_model_fit_max_iter=10, primary_model_fit_epsilon=1e-6, early_stop=False, approximate_Newton=True, ic_coef=1., thread=1, covariance_update=True)
         model2.fit(data.x, data.y)
 
         model3 = abessLm(path_type="seq", support_size=range(0, s_max), ic_type='ebic', is_screening=True, screening_size=20,
@@ -68,50 +68,6 @@
             reg.coef_, rel=1e-5, abs=1e-5)
         assert (nonzero_true == nonzero_fit).all()
 
-<<<<<<< HEAD
-    def test_binomial(self):
-        n = 100
-        p = 20
-        k = 3
-        family = "binomial"
-        rho = 0.5
-        sigma = 1
-        np.random.seed(1)
-        data = gen_data(n, p, family=family, k=k, rho=rho, sigma=sigma)
-        support_size = range(0, 20)
-        print("logistic abess")
-
-        model = abessLogistic(path_type="seq", support_size=support_size, ic_type='ebic', is_screening=False, screening_size=30,
-                              K_max=10, epsilon=10, powell_path=2, s_min=1, s_max=p, lambda_min=0.01, lambda_max=100, is_cv=True, K=5,
-                              exchange_num=2, tau=0.1 * np.log(n*p) / n,
-                              primary_model_fit_max_iter=10, primary_model_fit_epsilon=1e-6, early_stop=False, approximate_Newton=False, ic_coef=1., thread=5)
-        group = np.linspace(1, p, p)
-        model.fit(data.x, data.y, group=group)
-
-        model2 = abessLogistic(path_type="seq", support_size=support_size, ic_type='ebic', is_screening=True, screening_size=20,
-                               K_max=10, epsilon=10, powell_path=2, s_min=1, s_max=p, lambda_min=0.01, lambda_max=100, is_cv=True, K=5,
-                               exchange_num=2, tau=0.1 * np.log(n*p) / n,
-                               primary_model_fit_max_iter=80, primary_model_fit_epsilon=1e-6, early_stop=False, approximate_Newton=False, ic_coef=1., thread=5, sparse_matrix=True)
-        group = np.linspace(1, p, p)
-        model2.fit(data.x, data.y, group=group)
-        model2.predict(data.x)
-
-        model3 = abessLogistic(path_type="seq", support_size=support_size, ic_type='aic', is_screening=False, screening_size=30,  alpha=[0.001],
-                              K_max=10, epsilon=10, powell_path=2, s_min=1, s_max=p, lambda_min=0.01, lambda_max=100, is_cv=False, K=5,
-                              exchange_num=2, tau=0.1 * np.log(n*p) / n,
-                              primary_model_fit_max_iter=10, primary_model_fit_epsilon=1e-6, early_stop=False, approximate_Newton=False, ic_coef=1., thread=5)
-        group = np.linspace(1, p, p)
-        model3.fit(data.x, data.y, group=group)
-
-        model.predict_proba(data.x)
-        
-
-        nonzero_true = np.nonzero(data.coef_)[0]
-        nonzero_fit = np.nonzero(model2.coef_)[0]
-        print(nonzero_true)
-        print(nonzero_fit)
-        assert (nonzero_true == nonzero_fit).all()
-=======
     # def test_binomial(self):
     #     n = 100
     #     p = 20
@@ -150,16 +106,15 @@
     #     print(nonzero_true)
     #     print(nonzero_fit)
     #     assert (nonzero_true == nonzero_fit).all()
->>>>>>> 88b9b79a
-
-        if sys.version_info[1] >= 6:
-            new_x = data.x[:, nonzero_fit]
-            reg = LogisticRegression(penalty="none")
-            reg.fit(new_x, data.y)
-            print(model2.coef_[nonzero_fit])
-            print(reg.coef_)
-            assert model2.coef_[nonzero_fit] == approx(
-                reg.coef_[0], rel=1e-2, abs=1e-2)
+
+    #     if sys.version_info[1] >= 6:
+    #         new_x = data.x[:, nonzero_fit]
+    #         reg = LogisticRegression(penalty="none")
+    #         reg.fit(new_x, data.y)
+    #         print(model2.coef_[nonzero_fit])
+    #         print(reg.coef_)
+    #         assert model2.coef_[nonzero_fit] == approx(
+    #             reg.coef_[0], rel=1e-2, abs=1e-2)
 
     def test_cox(self):
         n = 100
@@ -432,7 +387,7 @@
         rho = 0.5
         sigma = 1
         M = 1
-        np.random.seed(3)
+        np.random.seed(2)
         # data = gen_data(family=family, n=n, p=p, k=k, rho=rho, M=M)
         data = gen_data(n, p, family=family, k=k, rho=rho)
         # data3 = gen_data_splicing(
@@ -448,7 +403,7 @@
             param_grid={"support_size": support_size,
                         "alpha": alpha},
             cv=cv,
-            n_jobs=1).fit(data.x, data.y)
+            n_jobs=5).fit(data.x, data.y)
 
         assert gcv.best_params_["support_size"] == k
         assert gcv.best_params_["alpha"] == 0.
@@ -515,35 +470,35 @@
     #     assert gcv.best_params_["support_size"] == k
     #     assert gcv.best_params_["alpha"] == 0.
   
-    # def test_multinomial_sklearn(self):
-    #     n = 100
-    #     p = 20
-    #     k = 3
-    #     family = "multinomial"
-    #     rho = 0.5
-    #     sigma = 1
-    #     M = 1
-    #     np.random.seed(2)
-    #     # data = gen_data(family=family, n=n, p=p, k=k, rho=rho, M=M)
-    #     data = gen_data_splicing(
-    #         family=family, n=n, p=p,  k=k, rho=rho, M=M)
-    #     # data3 = gen_data_splicing(
-    #     #     family=family, n=n, p=p, k=k, rho=rho, M=M, sparse_ratio=0.1)
-    #     s_max = 20
-    #     support_size = np.linspace(0, s_max, s_max+1, dtype = "int32")
-    #     alpha = [0., 0.1, 0.2, 0.3, 0.4]
-
-    #     model = abessMultinomial()
-    #     cv = KFold(n_splits=5, shuffle=True, random_state=0)
-    #     gcv = GridSearchCV(
-    #         model,
-    #         param_grid={"support_size": support_size,
-    #                     "alpha": alpha},
-    #         cv=cv,
-    #         n_jobs=1).fit(data.x, data.y)
-
-    #     assert gcv.best_params_["support_size"] == k
-    #     assert gcv.best_params_["alpha"] == 0.
+    def test_multinomial_sklearn(self):
+        n = 100
+        p = 20
+        k = 3
+        family = "multinomial"
+        rho = 0.5
+        sigma = 1
+        M = 1
+        np.random.seed(2)
+        # data = gen_data(family=family, n=n, p=p, k=k, rho=rho, M=M)
+        data = gen_data_splicing(
+            family=family, n=n, p=p,  k=k, rho=rho, M=M)
+        # data3 = gen_data_splicing(
+        #     family=family, n=n, p=p, k=k, rho=rho, M=M, sparse_ratio=0.1)
+        s_max = 20
+        support_size = np.linspace(0, s_max, s_max+1, dtype = "int32")
+        alpha = [0., 0.1, 0.2, 0.3, 0.4]
+
+        model = abessMultinomial()
+        cv = KFold(n_splits=5, shuffle=True, random_state=0)
+        gcv = GridSearchCV(
+            model,
+            param_grid={"support_size": support_size,
+                        "alpha": alpha},
+            cv=cv,
+            n_jobs=1).fit(data.x, data.y)
+
+        assert gcv.best_params_["support_size"] == k
+        assert gcv.best_params_["alpha"] == 0.
 
     def test_PCA(self):
         n = 1000
