--- conflicted
+++ resolved
@@ -76,8 +76,7 @@
         #         "Data {} (index {}) is not in classes.".format(
         #             x_i,
         #             i))
-<<<<<<< HEAD
-    return dummy_x
+    return dummy_x, classes
 
 
 def check_positive_integer(var, name: str):
@@ -93,6 +92,4 @@
 def check_not_greater_than(var, var_name: str, n: int, int_name: str):
     if(var > n):
         raise ValueError("{} should not be greater than {}".format(var_name, int_name))
-=======
-    return dummy_x, classes
->>>>>>> 3b21b0a5
+    