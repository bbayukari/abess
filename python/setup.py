--- conflicted
+++ resolved
@@ -41,41 +41,13 @@
     # os.system('bash "{}/pre.sh" '.format(CURRENT_DIR) +
     #           python_path + ' ' + version)
 
-<<<<<<< HEAD
     pybind_cabess_module = Pybind11Extension(
         name='pybind_cabess',
-=======
-    ## compiler options:
-    extra_compile_args=[
-        "-DNDEBUG", "-fopenmp",
-        "-O2", "-Wall",
-        "-Wno-int-in-bool-context"
-    ]
-    ## uncomment mingw64_unable_extra_compile_args if the error:
-    ## "Error: invalid register for .seh_savexmm"
-    mingw64_unable_extra_compile_args=[
-        "-mavx", "-mfma",
-        "-march=native"
-    ]
-    extra_compile_args2=[
-        "-std=c++11",
-        "-mtune=generic",
-        "-D%s" % os_type,
-        path1, path2
-    ]
-    extra_compile_args.extend(mingw64_unable_extra_compile_args)
-    extra_compile_args.extend(extra_compile_args2)
-
-    ## C extension:
-    cabess_module = Extension(
-        name='abess._cabess',
->>>>>>> d5230cb5
         sources=[
             CURRENT_DIR + '/src/api.cpp',
             CURRENT_DIR + '/src/List.cpp',
             CURRENT_DIR + '/src/utilities.cpp',
             CURRENT_DIR + '/src/normalize.cpp',
-<<<<<<< HEAD
             CURRENT_DIR + '/src/pywrap.cpp'],
         extra_compile_args=[
             "-DNDEBUG", "-fopenmp",
@@ -87,12 +59,6 @@
             # "-D%s" % os_type,
             path1, path2
         ],
-=======
-            CURRENT_DIR + '/src/pywrap.cpp',
-            CURRENT_DIR + '/src/pywrap.i'],
-        language='c++',
-        extra_compile_args=extra_compile_args,
->>>>>>> d5230cb5
         extra_link_args=['-lgomp'],
         # libraries=["vcruntime140"],
         include_dirs=[
@@ -109,7 +75,6 @@
         "-Wall", "-std=c++11",
         "-Wno-int-in-bool-context"
     ]
-<<<<<<< HEAD
     m1chip_unable_extra_compile_args=[
         ## Enable the "-mavx", "-mfma", "-march=native" would improve the computational efficiency. 
         ## "-mavx" and "-mfma" do not supported by github-action environment when arch = x86_64
@@ -117,11 +82,6 @@
         # "-mfma"
         ## "-mavx" and "-mfma" do not supported by github-action when building arm64 (because it the default is not arm64)
         # "-march=native"
-=======
-    m1chip_unable_extra_compile_args = [
-        "-mavx", "-mfma",
-        "-march=native"
->>>>>>> d5230cb5
     ]
     if platform.processor() not in ('arm', 'arm64'):
         extra_compile_args.extend(m1chip_unable_extra_compile_args)
