--- conflicted
+++ resolved
@@ -44,111 +44,6 @@
 except BaseException:
     pass
 
-<<<<<<< HEAD
-# print("sys.platform output: {}".format(sys.platform))
-# print("platform.processor() output: {}".format(platform.processor()))
-
-if sys.platform.startswith('win32'):
-    # os_type = 'MS_WIN64'
-    pybind_cabess_module = Pybind11Extension(
-        name='abess.pybind_cabess',
-        sources=[
-            'src/api.cpp',
-            'src/List.cpp',
-            'src/utilities.cpp',
-            'src/normalize.cpp',
-            'src/pywrap.cpp',
-            'src/AlgorithmUniversal.cpp',
-            'src/UniversalData.cpp'
-        ],
-        extra_compile_args=[
-            "/openmp",
-            "/O2", "/W4",
-            "/arch:AVX2","/std:c++17"
-        ],
-        include_dirs=[
-            'include'
-        ],
-        libraries=[
-            'nlopt.windows'
-        ],
-        library_dirs=[
-            'lib'
-        ]
-    )
-elif sys.platform.startswith('darwin'):
-    # compatible compile args with M1 chip:
-    extra_compile_args = [
-        "-DNDEBUG", "-O2",
-        "-Wall", "-std=c++17",
-        "-Wno-int-in-bool-context"
-    ]
-    m1chip_unable_extra_compile_args = [
-        # "-mavx",
-        # "-mfma"
-        # "-march=native"
-
-        # Enable the "-mavx", "-mfma", "-march=native"
-        # would improve the computational efficiency.
-        # "-mavx" and "-mfma" do not supported
-        # by github-action environment when arch = x86_64
-        # "-mavx" and "-mfma" do not supported
-        # by github-action when building arm64
-        # (because it the default is not arm64)
-    ]
-    if platform.processor() not in ('arm', 'arm64'):
-        extra_compile_args.extend(m1chip_unable_extra_compile_args)
-        pass
-
-    pybind_cabess_module = Pybind11Extension(
-        name='abess.pybind_cabess',
-        sources=['src/api.cpp',
-                 'src/List.cpp',
-                 'src/utilities.cpp',
-                 'src/normalize.cpp',
-                 'src/pywrap.cpp',
-                 'src/AlgorithmUniversal.cpp',
-                 'src/UniversalData.cpp'],
-        extra_compile_args=extra_compile_args,
-        include_dirs=[
-            'include'
-        ],
-        libraries=[
-            'nlopt.macos'
-        ],
-        library_dirs=[
-            'lib'
-        ]
-    )
-else:
-    pybind_cabess_module = Pybind11Extension(
-        name='abess.pybind_cabess',
-        sources=['src/api.cpp',
-                 'src/List.cpp',
-                 'src/utilities.cpp',
-                 'src/normalize.cpp',
-                 'src/pywrap.cpp',
-                 'src/AlgorithmUniversal.cpp',
-                 'src/UniversalData.cpp'],
-        extra_compile_args=[
-            "-DNDEBUG", "-fopenmp",
-            "-O2", "-Wall",
-            "-std=c++17", "-mavx",
-            "-mfma", "-march=native",
-            # "-Wno-unused-variable",
-            # "-Wno-unused-but-set-variable",
-            "-Wno-int-in-bool-context"  # avoid warnings from Eigen
-        ],
-        extra_link_args=['-lgomp'],
-        include_dirs=[
-            'include'
-        ],
-        libraries=[
-            'nlopt.linux'
-        ],
-        library_dirs=[
-            'lib'
-=======
 class CMakeExtension(Extension):
     def __init__(self, name, sourcedir=""):
         Extension.__init__(self, name, sources=[])
@@ -174,7 +69,6 @@
             f"-DCMAKE_LIBRARY_OUTPUT_DIRECTORY={extdir}",
             f"-DPYTHON_EXECUTABLE={sys.executable}",
             f"-DCMAKE_BUILD_TYPE={cfg}"
->>>>>>> fc726d5c
         ]
         build_args = []
         # Adding CMake arguments set as environment variable
