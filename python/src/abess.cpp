--- conflicted
+++ resolved
@@ -86,15 +86,12 @@
   {
     thread = omp_get_max_threads();
   }
-<<<<<<< HEAD
+
   if (is_cv && thread > Kfold)
   {
     thread = Kfold;
   }
   Eigen::setNbThreads(thread);
-=======
-  Eigen::setNbThreads(1);
->>>>>>> 93fc5dbf
   omp_set_num_threads(thread);
 #ifdef TEST
   cout << Eigen::nbThreads() << " Threads for eigen." << endl;
