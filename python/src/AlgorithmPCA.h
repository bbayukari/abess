#ifndef SRC_ALGORITHMPCA_H
#define SRC_ALGORITHMPCA_H

#include "Algorithm.h"
#include <Spectra/SymEigsSolver.h>

using namespace Spectra;

template <class T4>
class abessPCA : public Algorithm<Eigen::VectorXd, Eigen::VectorXd, double, T4>
{
public:
  int pca_n = -1;
  bool is_cv = false;
  MatrixXd sigma;

  abessPCA(int algorithm_type, int model_type, int max_iter = 30, int primary_model_fit_max_iter = 10, double primary_model_fit_epsilon = 1e-8, bool warm_start = true, int exchange_num = 5, bool approximate_Newton = false, Eigen::VectorXi always_select = Eigen::VectorXi::Zero(0), int splicing_type = 1, int sub_search = 0) : Algorithm<Eigen::VectorXd, Eigen::VectorXd, double, T4>::Algorithm(algorithm_type, model_type, max_iter, primary_model_fit_max_iter, primary_model_fit_epsilon, warm_start, exchange_num, approximate_Newton, always_select, false, splicing_type, sub_search){};

  ~abessPCA(){};

  void inital_setting(T4 &X, VectorXd &y, Eigen::VectorXd &weights, Eigen::VectorXi &g_index, Eigen::VectorXi &g_size, int &N){
    if (this->is_cv){
      this->sigma = compute_Sigma(X);
    }
  }

  void updata_tau(int train_n, int N)
  {
    if (this->pca_n > 0)
      train_n = this->pca_n;
    if (train_n == 1)
    {
      this->tau = 0.0;
    }
    else
    {
      this->tau = 0.01 * (double)this->sparsity_level * log((double)N) * log(log((double)train_n)) / (double)train_n;
    }
  }

  bool primary_model_fit(T4 &x, Eigen::VectorXd &y, Eigen::VectorXd &weights, Eigen::VectorXd &beta, double &coef0, double loss0, Eigen::VectorXi &A, Eigen::VectorXi &g_index, Eigen::VectorXi &g_size)
  {

    int p = x.cols();
    if (p == 0)
      return true;
    if (p == 1)
    {
      beta << 1;
      return true;
    }

    MatrixXd Y = SigmaA(this->sigma, A, g_index, g_size);

    DenseSymMatProd<double> op(Y);
    SymEigsSolver<DenseSymMatProd<double>> eig(op, 1, 2);
    eig.init();
    eig.compute();
    MatrixXd temp;
    if (eig.info() == CompInfo::Successful)
    {
      temp = eig.eigenvectors(1);
    }
    else
    {
      return false;
    }

    beta = temp.col(0);

    return true;
  };

  double neg_loglik_loss(T4 &X, Eigen::VectorXd &y, Eigen::VectorXd &weights, Eigen::VectorXd &beta, double &coef0, Eigen::VectorXi &A, Eigen::VectorXi &g_index, Eigen::VectorXi &g_size, double lambda)
  {

    MatrixXd Y;
    if (this->is_cv){
      MatrixXd sigma_test = compute_Sigma(X);
      Y = SigmaA(sigma_test, A, g_index, g_size);
    }else{
      Y = SigmaA(this->sigma, A, g_index, g_size);
    }

    return -beta.transpose() * Y * beta;
  };

  void sacrifice(T4 &X, T4 &XA, Eigen::VectorXd &y, Eigen::VectorXd &beta, Eigen::VectorXd &beta_A, double &coef0, Eigen::VectorXi &A, Eigen::VectorXi &I, Eigen::VectorXd &weights, Eigen::VectorXi &g_index, Eigen::VectorXi &g_size, int N, Eigen::VectorXi &A_ind, Eigen::VectorXd &bd, Eigen::VectorXi &U, Eigen::VectorXi &U_ind, int num)
  {

    VectorXd D = -this->sigma * beta + beta.transpose() * this->sigma * beta * beta;

    for (int i = 0; i < A.size(); i++)
    {
      VectorXd temp = beta.segment(g_index(A(i)), g_size(A(i)));
      bd(A(i)) = temp.squaredNorm();
    }
    for (int i = 0; i < I.size(); i++)
    {
      VectorXd temp = D.segment(g_index(I(i)), g_size(I(i)));
      bd(I(i)) = temp.squaredNorm();
    }
  };

};

template <class T4>
class abessRPCA : public Algorithm<Eigen::VectorXd, Eigen::VectorXd, double, T4>
{
private:
  MatrixXd L;
  int r = 10;
public:
  abessRPCA(int algorithm_type, int model_type, int max_iter = 30, int primary_model_fit_max_iter = 10, double primary_model_fit_epsilon = 1e-8, bool warm_start = true, int exchange_num = 5, bool approximate_Newton = false, Eigen::VectorXi always_select = Eigen::VectorXi::Zero(0), int splicing_type = 1, int sub_search = 0) : Algorithm<Eigen::VectorXd, Eigen::VectorXd, double, T4>::Algorithm(algorithm_type, model_type, max_iter, primary_model_fit_max_iter, primary_model_fit_epsilon, warm_start, exchange_num, approximate_Newton, always_select, false, splicing_type, sub_search){};

  ~abessRPCA(){};

  void update_tau(int train_n, int N)
  {
    this->tau = 0.0;
  }
<<<<<<< HEAD

  MatrixXd SigmaA(Eigen::MatrixXd &Sigma, Eigen::VectorXi &A, Eigen::VectorXi &g_index, Eigen::VectorXi &g_size)
  {
    int len = 0;
    for (int i = 0; i < A.size(); i++)
    {
      len += g_size(A(i));
    }
    int k = 0;
    VectorXd ind(len);
    for (int i = 0; i < A.size(); i++)
      for (int j = 0; j < g_size(A(i)); j++)
        ind(k++) = g_index(A(i)) + j;

    MatrixXd SA(len, len);
    for (int i = 0; i < len; i++)
      for (int j = 0; j < i + 1; j++)
      {
        int di = ind(i), dj = ind(j);
        SA(i, j) = Sigma(di, dj);
        SA(j, i) = Sigma(dj, di);
      }

    return SA;
  }

  MatrixXd compute_Sigma(T4 &X){
    MatrixXd X1 = MatrixXd(X);
    MatrixXd centered = X1.rowwise() - X1.colwise().mean();
    return centered.adjoint() * centered / (X1.rows() - 1);
  }
};
=======
>>>>>>> 49036281

  Eigen::VectorXi inital_screening(T4 &X, Eigen::VectorXd &y, Eigen::VectorXd &beta, double &coef0, Eigen::VectorXi &A, Eigen::VectorXi &I, Eigen::VectorXd &bd, Eigen::VectorXd &weights,
                                   Eigen::VectorXi &g_index, Eigen::VectorXi &g_size, int &N)
  {
    MatrixXd S;
    if (bd.size() == 0)
    {
      // variable initialization
      bd = VectorXd::Zero(N);

      this->L = this->trun_svd(X);
      S = X - this->L;
      S.resize(N, 1);

      for (int i = 0; i < N; i++) bd(i) = abs(S(i, 0));

      for (int i = 0; i < (this->always_select).size(); i++)
      {
        bd(this->always_select(i)) = DBL_MAX;
      }
      
      this->r = (int) this->lambda_level;
    }

    // get Active-set A according to max_k bd
    VectorXi A_new = max_k(bd, this->sparsity_level);

    return A_new;
  }

  bool primary_model_fit(T4 &x, Eigen::VectorXd &y, Eigen::VectorXd &weights, Eigen::VectorXd &beta, double &coef0, double loss0, Eigen::VectorXi &A, Eigen::VectorXi &g_index, Eigen::VectorXi &g_size)
  {
    int n = x.rows();
    int p = x.cols();

    MatrixXd L_old = this->L;
    this->L = this->HardImpute(x, A, 1000, 1e-5);
    for (int i = 0; i < A.size(); i++){
      int mi = A(i) % n;
      int mj = int(A(i) / n);
      beta(i) = x.coeff(mi, mj) - this->L(mi, mj);
    }

    double loss1 = this->neg_loglik_loss(x, y, weights, beta, coef0, A, g_index, g_size, 0);
    if (loss0 - loss1 <= this->tau){
      this->L = L_old;
    }

    return true;
  };

  double neg_loglik_loss(T4 &X, Eigen::VectorXd &y, Eigen::VectorXd &weights, Eigen::VectorXd &beta, double &coef0, Eigen::VectorXi &A, Eigen::VectorXi &g_index, Eigen::VectorXi &g_size, double lambda)
  {
    int n = X.rows();
    int p = X.cols();
    // MatrixXd L = this->HardImpute(X, A, 1000, 1e-5);
    MatrixXd S = compute_S(beta, A, n, p);
    MatrixXd W = X - this->L - S;
    return W.squaredNorm() / n / p;
  };

  void sacrifice(T4 &X, T4 &XA, Eigen::VectorXd &y, Eigen::VectorXd &beta, Eigen::VectorXd &beta_A, double &coef0, Eigen::VectorXi &A, Eigen::VectorXi &I, Eigen::VectorXd &weights, Eigen::VectorXi &g_index, Eigen::VectorXi &g_size, int N, Eigen::VectorXi &A_ind, Eigen::VectorXd &bd, Eigen::VectorXi &U, Eigen::VectorXi &U_ind, int num)
  {
    int n = X.rows();
    int p = X.cols();
    // MatrixXd L = this->HardImpute(X, A, 1000, 1e-5);
    MatrixXd S = compute_S(beta_A, A, n, p);
    MatrixXd W = X - this->L - S;

    for (int i = 0; i < A.size(); i++){
      int mi = A(i) % n;
      int mj = int(A(i) / n);
      bd(A(i)) = S(mi, mj) * S(mi, mj) + 2 * S(mi, mj) * W(mi, mj);
    }
    for (int i = 0; i < I.size(); i++){
      int mi = I(i) % n;
      int mj = int(I(i) / n);
      bd(I(i)) = W(mi, mj) * W(mi, mj);
    }
    return;
  };

  MatrixXd trun_svd(MatrixXd X) 
  {
    int m = X.rows(), n = X.cols(), K = this->r; 
    MatrixXd Y(m, n);
    if (m > n)
    {
      MatrixXd R = X.transpose() * X;
      DenseSymMatProd<double> op_r(R);
      SymEigsSolver< DenseSymMatProd<double> > eig_r(op_r, K, 2 * K > n ? n : 2 * K);
      eig_r.init();
      eig_r.compute(SortRule::LargestAlge);
      VectorXd evalues;
      if (eig_r.info() == CompInfo::Successful)
      {
        evalues = eig_r.eigenvalues();
        int num = 0;
        for (int s = 0; s < K; s++)
        {
          if (evalues(s) > 0)
          {
            num++;
          }
        }
        if (num < K)
        {
          K = num;
        }
        MatrixXd vec_r = eig_r.eigenvectors(K);
        Y = X * vec_r * vec_r.transpose();
      }
    }
    else
    {
      MatrixXd L = X * X.transpose();
      DenseSymMatProd<double> op_l(L);
      SymEigsSolver< DenseSymMatProd<double> > eig_l(op_l, K, 2 * K > m ? m : 2 * K);
      eig_l.init();
      eig_l.compute(SortRule::LargestAlge);
      VectorXd evalues;
      if (eig_l.info() == CompInfo::Successful)
      {
        evalues = eig_l.eigenvalues();
        int num = 0;
        for (int s = 0; s < K; s++)
        {
          if (evalues(s) > 0)
          {
            num++;
          }
        }
        if (num < K)
        {
          K = num;
        }
        MatrixXd vec_l = eig_l.eigenvectors(K);
        Y = vec_l * vec_l.transpose() * X;
      }
    }
    return Y;
  };

  MatrixXd HardImpute(T4 &X, VectorXi &A, int max_it, double tol) {
    int m = X.rows(), n = X.cols();
    MatrixXd Z_old = MatrixXd::Zero(m, n);
    MatrixXd Z_new(m, n);
    MatrixXd lambda = MatrixXd::Zero(m, n);
    double eps = 1;
    int count = 0;
    while (eps > tol && count < max_it)
    {
      lambda = X - Z_old;
        for (int i = 0; i < A.size(); i++)
      {
        int r = A(i) % m;
        int c = int(A(i) / m);
        lambda(r, c) = 0;
      }
      Z_new = trun_svd(Z_old + lambda);
      eps = (Z_new - Z_old).squaredNorm() / Z_old.squaredNorm();
      Z_old = Z_new;
      count++;
    }
    return Z_new;
  }

  MatrixXd compute_S(VectorXd &beta, VectorXi &A, int n, int p)
  {
    MatrixXd S = MatrixXd::Zero(n, p);
    for (int i = 0; i < A.size(); i++){
      int mi = A(i) % n;
      int mj = int(A(i) / n);
      S(mi, mj) = beta(i);
    }
    return S;
  };

  // VectorXd compute_beta(MatrixXd &S, VectorXi &A, int n)
  // {
  //   VectorXd beta = VectorXd(A.size());
  //   for (int i = 0; i < A.size(); i++){
  //     int mi = A(i) % n;
  //     int mj = int(A(i) / n);
  //     beta(i) = S(mi, mj);
  //   }
  //   return beta;
  // };
};
#endif // SRC_ALGORITHMPCA_H<|MERGE_RESOLUTION|>--- conflicted
+++ resolved
@@ -101,6 +101,37 @@
       bd(I(i)) = temp.squaredNorm();
     }
   };
+  
+  MatrixXd SigmaA(Eigen::MatrixXd &Sigma, Eigen::VectorXi &A, Eigen::VectorXi &g_index, Eigen::VectorXi &g_size)
+  {
+    int len = 0;
+    for (int i = 0; i < A.size(); i++)
+    {
+      len += g_size(A(i));
+    }
+    int k = 0;
+    VectorXd ind(len);
+    for (int i = 0; i < A.size(); i++)
+      for (int j = 0; j < g_size(A(i)); j++)
+        ind(k++) = g_index(A(i)) + j;
+
+    MatrixXd SA(len, len);
+    for (int i = 0; i < len; i++)
+      for (int j = 0; j < i + 1; j++)
+      {
+        int di = ind(i), dj = ind(j);
+        SA(i, j) = Sigma(di, dj);
+        SA(j, i) = Sigma(dj, di);
+      }
+
+    return SA;
+  }
+
+  MatrixXd compute_Sigma(T4 &X){
+    MatrixXd X1 = MatrixXd(X);
+    MatrixXd centered = X1.rowwise() - X1.colwise().mean();
+    return centered.adjoint() * centered / (X1.rows() - 1);
+  }
 
 };
 
@@ -119,41 +150,6 @@
   {
     this->tau = 0.0;
   }
-<<<<<<< HEAD
-
-  MatrixXd SigmaA(Eigen::MatrixXd &Sigma, Eigen::VectorXi &A, Eigen::VectorXi &g_index, Eigen::VectorXi &g_size)
-  {
-    int len = 0;
-    for (int i = 0; i < A.size(); i++)
-    {
-      len += g_size(A(i));
-    }
-    int k = 0;
-    VectorXd ind(len);
-    for (int i = 0; i < A.size(); i++)
-      for (int j = 0; j < g_size(A(i)); j++)
-        ind(k++) = g_index(A(i)) + j;
-
-    MatrixXd SA(len, len);
-    for (int i = 0; i < len; i++)
-      for (int j = 0; j < i + 1; j++)
-      {
-        int di = ind(i), dj = ind(j);
-        SA(i, j) = Sigma(di, dj);
-        SA(j, i) = Sigma(dj, di);
-      }
-
-    return SA;
-  }
-
-  MatrixXd compute_Sigma(T4 &X){
-    MatrixXd X1 = MatrixXd(X);
-    MatrixXd centered = X1.rowwise() - X1.colwise().mean();
-    return centered.adjoint() * centered / (X1.rows() - 1);
-  }
-};
-=======
->>>>>>> 49036281
 
   Eigen::VectorXi inital_screening(T4 &X, Eigen::VectorXd &y, Eigen::VectorXd &beta, double &coef0, Eigen::VectorXi &A, Eigen::VectorXi &I, Eigen::VectorXd &bd, Eigen::VectorXd &weights,
                                    Eigen::VectorXi &g_index, Eigen::VectorXi &g_size, int &N)
@@ -332,15 +328,5 @@
     return S;
   };
 
-  // VectorXd compute_beta(MatrixXd &S, VectorXi &A, int n)
-  // {
-  //   VectorXd beta = VectorXd(A.size());
-  //   for (int i = 0; i < A.size(); i++){
-  //     int mi = A(i) % n;
-  //     int mj = int(A(i) / n);
-  //     beta(i) = S(mi, mj);
-  //   }
-  //   return beta;
-  // };
 };
 #endif // SRC_ALGORITHMPCA_H