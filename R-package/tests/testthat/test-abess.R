library(abess)
library(testthat)

test_batch <- function(abess_fit, dataset, family) {
  support_size <- sum(dataset[["beta"]] != 0)
  
  ## support size
  fit_s_size <- abess_fit[["best.size"]]
  expect_equal(fit_s_size, support_size)
  
  ## subset
  coef_value <- coef(abess_fit, support.size = fit_s_size)
  est_index <- coef_value@i[-1]
  true_index <- which(dataset[["beta"]] != 0)
  expect_equal(est_index, true_index)
  
  
  ## estimation
  # oracle estimation by glm function:
  dat <- cbind.data.frame("y" = dataset[["y"]],
                          dataset[["x"]][, true_index])
  
  # in gamma model, we have to set a start point of coef to ensure eta=Xb is positive  
  if(family()[["family"]] == "Gamma"){
    start_point <- rep(1,length(true_index))
    coef0 <- abs(min(dataset[["x"]][, true_index] %*% start_point)) + 1
    oracle_est <- glm(y ~ ., data = dat, family = "Gamma",start = c(coef0,start_point))
  }
  else{
    oracle_est <- glm(y ~ ., data = dat, family = family)
  }
  
  oracle_beta <- coef(oracle_est)[-1]
  oracle_coef0 <- coef(oracle_est)[1]
  names(oracle_beta) <- NULL
  names(oracle_coef0) <- NULL
  # estimation by abess:
  est_beta <- coef_value@x[-1]
  est_coef0 <- coef_value@x[1]
  names(est_beta) <- NULL
  names(est_coef0) <- NULL
  
  if (Sys.info()[1] == "Darwin") {
    threshold <- 1e-5
  } else {
    threshold <- 1e-3
  }
  
  expect_equal(oracle_beta, est_beta, tolerance = threshold)
  expect_equal(oracle_coef0, est_coef0, tolerance = threshold)
  
  ## deviance
  f <- family()
  if (f[["family"]] == "gaussian") {
    oracle_dev <- mean((oracle_est[["residuals"]]) ^ 2)
  } else if (f[["family"]] == "Gamma") {
    oracle_dev <- extract(abess_fit)[["dev"]]
  } else if (f[["family"]] != "poisson") {
    oracle_dev <- deviance(oracle_est) / 2
  } else {
    oracle_dev <- extract(abess_fit)[["dev"]]
  }
  expect_equal(oracle_dev, extract(abess_fit)[["dev"]])
 
}

test_batch_multivariate <-
  function(abess_fit, dataset, gaussian = TRUE) {
    true_index <- which(apply(dataset[["beta"]], 1, function(x) {
      all(x != 0)
    }))
    support_size <- length(true_index)
    
    ## support size
    fit_s_size <- abess_fit[["best.size"]]
    expect_equal(fit_s_size, support_size)
    
    ## subset
    coef_value <- coef(abess_fit, support.size = fit_s_size)[[1]]
    est_index <- unique(coef_value@i)[-1]
    expect_equal(est_index, true_index)
    
    ## estimation ##
    
    # estimation by abess:
    est_beta <- as.matrix(coef_value[1 + est_index, ])
    est_coef0 <- coef_value[1, , drop = TRUE]
    names(est_beta) <- NULL
    names(est_coef0) <- NULL
    
    if (gaussian) {
      # oracle estimation by lm function:
      dat <- cbind.data.frame(dataset[["y"]],
                              dataset[["x"]][, true_index])
      
      oracle_est <- lm(cbind(y1, y2, y3) ~ ., data = dat)
      oracle_est <- as.matrix(coef(oracle_est))
      oracle_beta <- oracle_est[-1, ]
      oracle_coef0 <- oracle_est[1, , drop = TRUE]
      names(oracle_beta) <- NULL
      names(oracle_coef0) <- NULL
      
      
      expect_equal(oracle_beta, est_beta, tolerance = 1e-5)
      expect_equal(oracle_coef0, est_coef0, tolerance = 1e-5)
    } else {
      require(nnet)
      # oracle estimation by nnet function:
      dat <- cbind.data.frame("y" = 2 - dataset[["y"]],
                              dataset[["x"]][, true_index])
      set.seed(1)
      suppressMessages(multinom_model <-
                         multinom(
                           y ~ .,
                           data = dat,
                           maxit = 15,
                           trace = FALSE
                         ))
      oracle_est <- as.matrix(coef(multinom_model))
      oracle_est <- t(oracle_est[2:1, ])
      oracle_beta <- oracle_est[-1, ]
      oracle_coef0 <- oracle_est[1, , drop = TRUE]
      
      expect_lt(mean(oracle_beta - est_beta[, 1:2]), 0.1)
      expect_lt(mean(oracle_coef0 - est_coef0[1:2]), 1)
    }
    
    ## deviance
    # f <- family()
    # if (f[["family"]] == "gaussian") {
    #   oracle_dev <- mean((oracle_est[["residuals"]])^2)
    # } else {
    #   oracle_dev <- deviance(oracle_est) / 2
    # }
    # expect_equal(oracle_dev, abess_fit[["dev"]][fit_s_size + 1])
  }

test_that("Covariance update works", {
  ## n > p case:
  n <- 100
  p <- 20
  support_size <- 3
  
  dataset <- generate.data(n, p, support_size, seed = 1)
  t1 <- system.time(abess_fit1 <- abess(
    dataset[["x"]],
    dataset[["y"]],
    cov.update = FALSE,
    num.threads = 1
  ))
  t2 <- system.time(abess_fit2 <- abess(dataset[["x"]],
                                        dataset[["y"]],
                                        num.threads = 1))
  
  abess_fit1[["call"]] <- NULL
  abess_fit2[["call"]] <- NULL
  expect_true(all.equal(abess_fit1, abess_fit2))
  # expect_lt(t2[3], t1[3])
  
  ## p > n case:
  n <- 50
  p <- 100
  support_size <- 3
  
  dataset <- generate.data(n, p, support_size, seed = 1)
  t1 <- system.time(abess_fit1 <- abess(
    dataset[["x"]],
    dataset[["y"]],
    cov.update = FALSE,
    num.threads = 1
  ))
  t2 <- system.time(abess_fit2 <- abess(dataset[["x"]],
                                        dataset[["y"]],
                                        num.threads = 1))
  
  abess_fit1[["call"]] <- NULL
  abess_fit2[["call"]] <- NULL
  expect_true(all.equal(abess_fit1, abess_fit2))
})

test_that("OPENMP works", {
  skip("Skip OPENMP!")
  skip_on_os("mac")
  
  if (!require("ps")) {
    install.packages("ps")
  }
  num_threads <- ps_num_threads()
  print(num_threads)
  skip_if(num_threads == 1)
  
  n <- 500
  p <- 500
  support_size <- 3
  
  dataset <- generate.data(n, p, support_size, seed = 1)
  t1 <- system.time(abess_fit1 <- abess(
    dataset[["x"]],
    dataset[["y"]],
    tune.type = "cv",
    num.threads = 1
  ))
  t2 <- system.time(abess_fit2 <- abess(
    dataset[["x"]],
    dataset[["y"]],
    tune.type = "cv",
    num.threads = 5
  ))
  
  expect_lt(t2[3], t1[3])
  abess_fit1[["call"]] <- NULL
  abess_fit2[["call"]] <- NULL
  expect_true(all.equal(abess_fit1, abess_fit2))
})

test_that("abess (gaussian) works", {
  n <- 100
  p <- 50
  support_size <- 3
  
  ## default interface
  dataset <- generate.data(n, p, support_size, seed = 1)
  abess_fit <- abess(dataset[["x"]], dataset[["y"]])
  test_batch(abess_fit, dataset, gaussian)
  
  ## formula interface
  dat <- cbind.data.frame(dataset[["x"]][, 1:30],
                          "y" = dataset[["y"]],
                          dataset[["x"]][, 31:p])
  abess_fit <- abess(y ~ ., data = dat)
  test_batch(abess_fit, dataset, gaussian)
})

test_that("abess (binomial) works", {
  n <- 150
  p <- 100
  support.size <- 3
  
  dataset <- generate.data(n, p, support.size,
                           family = "binomial", seed = 1)
  abess_fit <- abess(
    dataset[["x"]],
    dataset[["y"]],
    family = "binomial",
    tune.type = "cv",
    newton = "exact",
    newton.thresh = 1e-8
  )
  test_batch(abess_fit, dataset, binomial)
  
  abess_fit1 <- abess(
    dataset[["x"]],
    dataset[["y"]],
    family = "binomial",
    tune.type = "cv",
    newton = "approx",
    newton.thresh = 1e-8
  )
  beta <- extract(abess_fit)[["support.beta"]]
  beta1 <- extract(abess_fit1)[["support.beta"]]
  expect_true(all(abs(beta - beta1) < 1e-3))
})

test_that("abess (cox) works", {
  if (!require("survival")) {
    install.packages("survival")
  }
  n <- 60
  p <- 20
  support.size <- 3
  
  dataset <- generate.data(n, p, support.size,
                           family = "cox", seed = 1)
  abess_fit <- abess(
    dataset[["x"]],
    dataset[["y"]],
    family = "cox",
    newton = "approx",
    tune.type = "cv"
  )
  
  ## support size
  fit_s_size <- abess_fit[["best.size"]]
  expect_equal(fit_s_size, support.size)
  
  ## subset
  coef_value <- coef(abess_fit, support.size = 3)
  est_index <- coef_value@i
  true_index <- which(dataset[["beta"]] != 0)
  expect_equal(est_index, true_index)
  
  ## estimation
  # true value:
  true_beta <- dataset[["beta"]][true_index]
  # estimated by coxph:
  dat <-
    cbind.data.frame(dataset[["y"]], dataset[["x"]][, true_index])
  oracle_est <-
    survival::coxph(survival::Surv(time, status) ~ ., data = dat)
  oracle_beta <- coef(oracle_est)
  # estimated by abess:
  est_beta <- coef_value@x
  names(est_beta) <- NULL
  
  for (i in 1:support.size) {
    abs_abess_diff <- abs(est_beta[i] - true_beta[i])
    abs_coxph_diff <- abs(oracle_beta[i] - true_beta[i])
    expect_lt(abs_abess_diff / abs_coxph_diff, 1.05)
  }
  
  ## Surv object input:
  dataset[["y"]] <- survival::Surv(time = dataset[["y"]][, 1],
                                   event = dataset[["y"]][, 2])
  abess_fit1 <- abess(
    dataset[["x"]],
    dataset[["y"]],
    family = "cox",
    newton = "approx",
    tune.type = "cv"
  )
  expect_true(all.equal(abess_fit, abess_fit1))
})

test_that("abess (poisson) works", {
  #skip("poisson")
  n <- 200
  p <- 100
  support.size <- 3
  
  dataset <- generate.data(n, p, support.size,
                           family = "poisson", seed = 78)
  abess_fit <- abess(
    dataset[["x"]],
    dataset[["y"]],
    family = "poisson",
    #newton = "exact",
    tune.type = "cv",
    newton.thresh = 1e-8,
    #support.size = 0:support.size,
    #always.include = which(dataset[['beta']]!=0)
  )
  test_batch(abess_fit, dataset, poisson)
})

test_that("abess (mgaussian) works", {
  n <- 30
  p <- 10
  support_size <- 3
  
  ## default interface
  dataset <-
    generate.data(n, p, support_size, seed = 1, family = "mgaussian")
  abess_fit <- abess(dataset[["x"]], dataset[["y"]],
                     family = "mgaussian", tune.type = "cv")
  test_batch_multivariate(abess_fit, dataset)
  
  ## formula interface
  dat <- cbind.data.frame(dataset[["x"]], dataset[["y"]])
  abess_fit <-
    abess(
      cbind(y1, y2, y3) ~ .,
      data = dat,
      family = "mgaussian",
      tune.type = "cv"
    )
  test_batch_multivariate(abess_fit, dataset)
})

test_that("abess (multinomial) works", {
  skip("Skip multinomial now!")
  ## not pass:
  n <- 600
  p <- 100
  support_size <- 3
  dataset <- generate.data(n, p, support_size,
                           seed = 1, family = "multinomial")
  abess_fit <- abess(
    dataset[["x"]],
    dataset[["y"]],
    family = "multinomial",
    tune.type = "cv",
    newton = "approx"
  )
  test_batch_multivariate(abess_fit, dataset, FALSE)
  
  ## not pass:
  n <- 200
  p <- 500
  support_size <- 3
  
  dataset <-
    generate.data(n, p, support_size, seed = 1, family = "multinomial")
  abess_fit <- abess(dataset[["x"]], dataset[["y"]],
                     family = "multinomial", tune.type = "cv")
  test_batch_multivariate(abess_fit, dataset, FALSE)
})

test_that("Fast than Lasso (gaussian) works", {
  skip("Skip comparison with glmnet now!")
  if (!require("glmnet")) {
    install.packages("glmnet")
  }
  n <- 500
  p <- 1500
  support_size <- 3
  
  dataset <- generate.data(n, p, support_size, seed = 1)
  t1 <-
    system.time(abess_fit <- abess(
      dataset[["x"]],
      dataset[["y"]],
      tune.type = "cv",
      nfolds = 10,
      num.threads = 8
    ))
  tune_num <- length(abess_fit[["support.size"]])
  glmnet_fit <-
    glmnet::glmnet(dataset[["x"]], dataset[["y"]], nlambda = tune_num)
  t2 <-
    system.time(
      glmnet_fit <- glmnet::cv.glmnet(dataset[["x"]], dataset[["y"]],
                                      lambda = glmnet_fit[["lambda"]], nfolds = 10)
    )
  expect_lt(t1[3], t2[3])
})

test_that("abess (golden section) works", {
  n <- 100
  p <- 50
  support_size <- 3
  dataset <- generate.data(n, p, support_size)
  
  ## default search range
  abess_fit <-
    abess(dataset[["x"]], dataset[["y"]], tune.path = "gsection")
  test_batch(abess_fit, dataset, gaussian)
  
  ## self-defined search range
  abess_fit <- abess(dataset[["x"]],
                     dataset[["y"]],
                     tune.path = "gsection",
                     gs.range = c(1, 6))
  test_batch(abess_fit, dataset, gaussian)
})

test_that("abess (output) works", {
  n <- 30
  p <- 30
  support_size <- 3
  
  dataset <- generate.data(n, p, support_size, seed = 1)
  abess_fit <- abess(dataset[["x"]], dataset[["y"]])
  expect_true(is.vector(abess_fit[["dev"]]))
  expect_true(is.vector(abess_fit[["tune.value"]]))
  expect_true(is.vector(abess_fit[["support.size"]]))
  expect_true(is.vector(abess_fit[["intercept"]]))
  expect_true(is.vector(abess_fit[["edf"]]))
})

test_that("abess (always-include) works", {
  n <- 50
  p <- 20
  support_size <- 3
  dataset <- generate.data(n, p, support_size)
  abess_fit <- abess(dataset[["x"]], dataset[["y"]], always.include = c(1))
  expect_true(all((abess_fit[["beta"]][1, , drop = TRUE][-1] != 0)))
})

test_that("abess (L2 regularization, ridge estimation) works", {
  n <- 50
  p <- 20
  support_size <- 3
  lambda_value <- 1
  dataset <- generate.data(n, p, support_size)
  true_index <- which(dataset[["beta"]] != 0)
  abess_fit <- abess(dataset[["x"]], dataset[["y"]], always.include = true_index, 
                     lambda = lambda_value, support.size = length(true_index))
  coef_est <- as.vector(coef(abess_fit))
  coef_est <- coef_est[coef_est != 0]
  if (!require("MASS")) {
    install.packages("MASS")
  }
  dat <- cbind.data.frame("y" = dataset[["y"]], "x" = dataset[["x"]][, true_index])
  oracle_est <- coef(lm.ridge(y ~ ., data = dat, lambda = lambda_value))
  expect_equal(as.numeric(coef_est), as.numeric(oracle_est), tolerance = 1e-10)
})

test_that("abess (L2 regularization) works", {
  n <- 100
  p <- 20
  support_size <- 3
  dataset <- generate.data(n, p, support_size)
  abess_fit <- abess(dataset[["x"]], dataset[["y"]], lambda = 0.1)
  expect_true(all(diff(abess_fit[["edf"]]) > 0))
  expect_true(all(abess_fit[["edf"]] <= abess_fit[["support.size"]]))
  abess_fit2 <- abess(dataset[["x"]], dataset[["y"]])
<<<<<<< HEAD
  expect_gt(extract(abess_fit)[["support.size"]],
            extract(abess_fit2)[["support.size"]])
})

test_that("abess (gamma) works", {
  skip_on_ci()
  n <- 2000
  p <- 100
  support.size <- 3
  dataset <- generate.data(n, p, support.size,
                           family = "gamma", seed = 1)
  
  abess_fit <- abess(
    dataset[["x"]],
    dataset[["y"]],
    family = "gamma",
    tune.type = "cv", 
    support.size = 0:support.size
  )
  
  test_batch(abess_fit, dataset, Gamma)
=======
  expect_true(extract(abess_fit)[["support.size"]] >= extract(abess_fit2)[["support.size"]])
>>>>>>> 14f53f33
})<|MERGE_RESOLUTION|>--- conflicted
+++ resolved
@@ -494,9 +494,7 @@
   expect_true(all(diff(abess_fit[["edf"]]) > 0))
   expect_true(all(abess_fit[["edf"]] <= abess_fit[["support.size"]]))
   abess_fit2 <- abess(dataset[["x"]], dataset[["y"]])
-<<<<<<< HEAD
-  expect_gt(extract(abess_fit)[["support.size"]],
-            extract(abess_fit2)[["support.size"]])
+  expect_true(extract(abess_fit)[["support.size"]] >= extract(abess_fit2)[["support.size"]])
 })
 
 test_that("abess (gamma) works", {
@@ -516,7 +514,4 @@
   )
   
   test_batch(abess_fit, dataset, Gamma)
-=======
-  expect_true(extract(abess_fit)[["support.size"]] >= extract(abess_fit2)[["support.size"]])
->>>>>>> 14f53f33
 })