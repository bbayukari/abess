--- conflicted
+++ resolved
@@ -37,15 +37,9 @@
 
 Before installing abess itself, some dependencies should be installed first, which may be a little different in different platforms:
 
-<<<<<<< HEAD
 - **Linux**: `$ sudo apt install swig` (for Ubuntu, but other Linux systems are similar);
 - **Windows**: `$ choco install swig mingw` (using [Chocolatey](https://community.chocolatey.org/packages)), or manually install the software and add them into PATH;
-- **MacOS**: `$ brew install swig mingw-w64 bash` (using [Homebrew](https://brew.sh/)).
-=======
-- **Linux**: `$ sudo apt install swig bash mingw-w64` (for Ubuntu, but other Linux systems are similar);
-- **Windows**: `$ choco install swig mingw git ` (using [Chocolatey](https://community.chocolatey.org/packages)), or manually install the software and add them into PATH;
 - **MacOS**: `$ brew install swig mingw-w64 bash` (using [Homebrew](https://brew.sh/)). Notice that, if using Apple M1 Silicon, please following the guided in [here](https://github.com/abess-team/abess/issues/310#issuecomment-1017504301) to configure your development environment. 
->>>>>>> 0957de87
 
 After that, you can manually install abess by conducting command:
 
