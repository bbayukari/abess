<img src='https://raw.githubusercontent.com/abess-team/abess/master/docs/image/icon_long.png' align="center"/></a>

# abess: Fast Best-Subset Selection in Python and R

[![Python Build](https://github.com/abess-team/abess/actions/workflows/python_test.yml/badge.svg)](https://github.com/abess-team/abess/actions/workflows/python_test.yml)
[![R Build](https://github.com/abess-team/abess/actions/workflows/r_test.yml/badge.svg)](https://github.com/abess-team/abess/actions/workflows/r_test.yml)
[![codecov](https://codecov.io/gh/abess-team/abess/branch/master/graph/badge.svg?token=LK56LHXV00)](https://codecov.io/gh/abess-team/abess)
[![docs](https://readthedocs.org/projects/abess/badge/?version=latest)](https://abess.readthedocs.io/en/latest/?badge=latest)
[![R docs](https://github.com/abess-team/abess/actions/workflows/r_website.yml/badge.svg)](https://abess-team.github.io/abess/)
[![cran](https://img.shields.io/cran/v/abess?logo=R)](https://cran.r-project.org/package=abess)
[![pypi](https://img.shields.io/pypi/v/abess?logo=Pypi)](https://pypi.org/project/abess)
[![Conda version](https://img.shields.io/conda/vn/conda-forge/abess.svg?logo=condaforge)](https://anaconda.org/conda-forge/abess)
[![pyversions](https://img.shields.io/pypi/pyversions/abess)](https://img.shields.io/pypi/pyversions/abess)
[![License](https://img.shields.io/badge/License-GPL%20v3-blue.svg)](http://www.gnu.org/licenses/gpl-3.0)
[![Codacy Badge](https://app.codacy.com/project/badge/Grade/3f6e60a3a3e44699a033159633981b76)](https://www.codacy.com/gh/abess-team/abess/dashboard?utm_source=github.com&utm_medium=referral&utm_content=abess-team/abess&utm_campaign=Badge_Grade)
[![CodeFactor](https://www.codefactor.io/repository/github/abess-team/abess/badge)](https://www.codefactor.io/repository/github/abess-team/abess)
[![Platform](https://anaconda.org/conda-forge/abess/badges/platforms.svg)](https://anaconda.org/conda-forge/abess)
[![Downloads](https://pepy.tech/badge/abess)](https://pepy.tech/project/abess)

<!-- [![Build Status](https://travis-ci.com/abess-team/abess.svg?branch=master)](https://travis-ci.com/abess-team/abess) -->

## Overview

`abess` (Adaptive BEst Subset Selection) library aims to solve general best subset selection, i.e.,
find a small subset of predictors such that the resulting model is expected to have the highest accuracy.
The selection for best subset shows great value in scientific researches and practical applications.
For example, clinicians want to know whether a patient is healthy or not based on the expression levels of a few of important genes.

This library implements a generic algorithm framework to find the optimal solution in an extremely fast way.
This framework now supports the detection of best subset under:
[linear regression](https://abess.readthedocs.io/en/latest/auto_gallery/1-glm/plot_1_LinearRegression.html),
[classification (binary or multi-class)](https://abess.readthedocs.io/en/latest/auto_gallery/1-glm/plot_2_LogisticRegression.html),
[counting-response modeling](https://abess.readthedocs.io/en/latest/auto_gallery/1-glm/plot_5_PossionGammaRegression.html),
[censored-response modeling](https://abess.readthedocs.io/en/latest/auto_gallery/1-glm/plot_4_CoxRegression.html#sphx-glr-auto-gallery-1-glm-plot-4-coxregression-py),
[multi-response modeling (multi-tasks learning)](https://abess.readthedocs.io/en/latest/auto_gallery/1-glm/plot_3_MultiTaskLearning.html), etc.
It also supports the variants of best subset selection like
[group best subset selection](https://abess.readthedocs.io/en/latest/auto_gallery/3-advanced-features/plot_best_group.html),
[nuisance penalized regression](https://abess.readthedocs.io/en/latest/auto_gallery/3-advanced-features/plot_best_nuisance.html),
Especially, the time complexity of (group) best subset selection for linear regression is certifiably polynomial.

## Quick start

The `abess` software has both Python and R's interfaces. Here a quick start will be given and for more details, please view: [Installation](https://abess.readthedocs.io/en/latest/Installation.html).

### Python package

Install the stable version of Python-package from [Pypi](https://pypi.org/project/abess/):

```shell
$ pip install abess
```

or [conda-forge](https://anaconda.org/conda-forge/abess):

```shell
$ conda install abess
```

Best subset selection for linear regression on a simulated dataset in Python:

```python
from abess.linear import LinearRegression
from abess.datasets import make_glm_data
sim_dat = make_glm_data(n = 300, p = 1000, k = 10, family = "gaussian")
model = LinearRegression()
model.fit(sim_dat.x, sim_dat.y)
```

See more examples analyzed with Python in the [Python tutorials](https://abess.readthedocs.io/en/latest/auto_gallery/index.html).

### R package

Install the stable version of R-package from [CRAN](https://cran.r-project.org/web/packages/abess) with:

```r
install.packages("abess")
```

Best subset selection for linear regression on a simulated dataset in R:

```r
library(abess)
sim_dat <- generate.data(n = 300, p = 1000)
abess(x = sim_dat[["x"]], y = sim_dat[["y"]])
```

See more examples analyzed with R in the [R tutorials](https://abess-team.github.io/abess/articles/).

## Runtime Performance

To show the power of abess in computation, we assess its timings of the CPU execution (seconds) on synthetic datasets, and compare to state-of-the-art variable selection methods. The variable selection and estimation results are deferred to [Python performance](https://abess.readthedocs.io/en/latest/auto_gallery/1-glm/plot_a1_power_of_abess.html) and [R performance](https://abess-team.github.io/abess/articles/v11-power-of-abess.html). All computations are conducted on a Ubuntu platform with Intel(R) Core(TM) i9-9940X CPU @ 3.30GHz and 48 RAM.

### Python package

We compare `abess` Python package with `scikit-learn` on linear regression and logistic regression. Results are presented in the below figure:

![](./docs/image/timings.png)

It can be see that `abess` uses the least runtime to find the solution. This results can be reproduced by running the command in shell:

```shell
$ python abess/docs/simulation/Python/timings.py
```

### R package

We compare `abess` R package with three widely used R packages: `glmnet`, `ncvreg`, and `L0Learn`.
We get the runtime comparison results:

![](docs/image/r_runtime.png)

Compared with other packages,
`abess` shows competitive computational efficiency,
and achieves the best computational power when variables have a large correlation.

Conducting the following command in shell can reproduce the above results in R:

```shell
$ Rscript abess/docs/simulation/R/timings.R
```

## Open source software

`abess` is a free software and its source code is publicly available on [Github](https://github.com/abess-team/abess). The core framework is programmed in C++, and user-friendly R and Python interfaces are offered. You can redistribute it and/or modify it under the terms of the [GPL-v3 License](https://www.gnu.org/licenses/gpl-3.0.html). We welcome contributions for `abess`, especially stretching `abess` to the other best subset selection problems.

## What's news

New features version `4.6`:

- `abess` can be used via `mlr3extralearners` as learners `regr.abess` and `classif.abess`.
- Use [CMake](https://cmake.org/) on compiling to increase scalability.
- Support score functions for all GLM models.
<<<<<<< HEAD
- `abess` Python package can be installed via `conda`.
- `abess` R package is highlighted as one of the core packages in [CRAN Task View: Machine Learning &amp; Statistical Learning](https://cran.r-project.org/web/views/MachineLearning.html).

New best subset selection tasks:

- Generalized linear model for ordinal regression (a.k.a rank learning in some machine learning literature).

Trivial updates:

=======
>>>>>>> 9fde80c2
- Rearrange some arguments in Python package to improve legibility. Please check the latest [API document](https://abess.readthedocs.io/en/latest/Python-package/index.html).

## Citation

If you use `abess` or reference our tutorials in a presentation or publication, we would appreciate citations of our library.

> Zhu Jin, Xueqin Wang, Liyuan Hu, Junhao Huang, Kangkang Jiang, Yanhang Zhang, Shiyun Lin, and Junxian Zhu. "abess: A Fast Best-Subset Selection Library in Python and R." Journal of Machine Learning Research 23, no. 202 (2022): 1-7.

The corresponding BibteX entry:

```
@article{JMLR:v23:21-1060,
  author  = {Jin Zhu and Xueqin Wang and Liyuan Hu and Junhao Huang and Kangkang Jiang and Yanhang Zhang and Shiyun Lin and Junxian Zhu},
  title   = {abess: A Fast Best-Subset Selection Library in Python and R},
  journal = {Journal of Machine Learning Research},
  year    = {2022},
  volume  = {23},
  number  = {202},
  pages   = {1--7},
  url     = {http://jmlr.org/papers/v23/21-1060.html}
}
```

## References

- Junxian Zhu, Canhong Wen, Jin Zhu, Heping Zhang, and Xueqin Wang (2020). A polynomial algorithm for best-subset selection problem. Proceedings of the National Academy of Sciences, 117(52):33117-33123.
- Pölsterl, S (2020). scikit-survival: A Library for Time-to-Event Analysis Built on Top of scikit-learn. J. Mach. Learn. Res., 21(212), 1-6.
- Yanhang Zhang, Junxian Zhu, Jin Zhu, and Xueqin Wang (2022). A Splicing Approach to Best Subset of Groups Selection. INFORMS Journal on Computing (Accepted). doi:10.1287/ijoc.2022.1241.
- Qiang Sun and Heping Zhang (2020). Targeted Inference Involving High-Dimensional Data Using Nuisance Penalized Regression, Journal of the American Statistical Association, DOI: 10.1080/01621459.2020.1737079.
- Zhu Jin, Xueqin Wang, Liyuan Hu, Junhao Huang, Kangkang Jiang, Yanhang Zhang, Shiyun Lin, and Junxian Zhu. "abess: A Fast Best-Subset Selection Library in Python and R." Journal of Machine Learning Research 23, no. 202 (2022): 1-7.<|MERGE_RESOLUTION|>--- conflicted
+++ resolved
@@ -130,18 +130,6 @@
 - `abess` can be used via `mlr3extralearners` as learners `regr.abess` and `classif.abess`.
 - Use [CMake](https://cmake.org/) on compiling to increase scalability.
 - Support score functions for all GLM models.
-<<<<<<< HEAD
-- `abess` Python package can be installed via `conda`.
-- `abess` R package is highlighted as one of the core packages in [CRAN Task View: Machine Learning &amp; Statistical Learning](https://cran.r-project.org/web/views/MachineLearning.html).
-
-New best subset selection tasks:
-
-- Generalized linear model for ordinal regression (a.k.a rank learning in some machine learning literature).
-
-Trivial updates:
-
-=======
->>>>>>> 9fde80c2
 - Rearrange some arguments in Python package to improve legibility. Please check the latest [API document](https://abess.readthedocs.io/en/latest/Python-package/index.html).
 
 ## Citation
